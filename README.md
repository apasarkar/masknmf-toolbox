# masknmf-toolbox

[**Installation**](https://github.com/apasarkar/masknmf-toolbox#Installation) |
[**API**](https://github.com/apasarkar/masknmf-toolbox#API) |
[**Data Formats**](https://github.com/apasarkar/masknmf-toolbox#examples) |
[**Paper**](https://github.com/apasarkar/masknmf-toolbox#Paper) |

PyTorch implementation of the masknmf framework for {calcium, voltage, glutamate} imaging analysis. Supports GPU-accelerated:
- Motion Correction
- Compression and Denoising
- Signal Demixing
- High-performance visualization

## Installation
 
Tests are run against Python 3.11 and 3.12, on Linux and Windows using `pip` and `miniforge3`.

### Download the repository

Until the package is published to PyPI, you have a few options to download the software:
1. `git clone` (recommended)
2. Download directly from [GitHub (code -> Download ZIP)](https://github.com/apasarkar/masknmf-toolbox)
3. Install directly from a branch (see [Skip the cloning step](https://github.com/apasarkar/masknmf-toolbox#skip-the-cloning-step))

```bash
git clone https://github.com/apasarkar/masknmf-toolbox.git
cd masknmf-toolbox
```

### pip

Virtual environments are outside the scope of this README, but in general we recommend:
- [UV](https://docs.astral.sh/uv/) (strongly recommended, prepend `uv` to all `pip` commands)
<<<<<<< HEAD
- [venv](https://docs.python.org/3/library/venv.html#creating-virtual-environments)

```bash
pip install .
```

### miniforge3

The only tested and supported flavor of `anaconda` is [miniforge3](https://github.com/conda-forge/miniforge?tab=readme-ov-file#requirements-and-installers):

```bash
conda create -n masknmf -c conda-forge python=3.12
pip install .
```

### Skip the cloning step

If your environment is already set up, you can skip the cloning step and install directly from a branch of the repository:

```bash
# with standard venvs 
$ pip install git+https://github.com/apasarkar/masknmf-toolbox.git@main
# or with UV
$ uv pip install git+https://github.com/apasarkar/masknmf-toolbox.git@main

Installed 1 package in 0.63ms
 - masknmf-toolbox==0.1.0 (from file:///home/flynn/repos/work/masknmf-toolbox)
 + masknmf-toolbox==0.1.0 (from git+https://github.com/apasarkar/masknmf-toolbox.git@62d3dddfc6e8a024c3ae6284659c871e951ee6c1)
```

=======
```bash
uv pip install .
```
- [venv](https://docs.python.org/3/library/venv.html#creating-virtual-environments)
```bash
pip install .
```

### miniforge3

The only tested and supported flavor of `anaconda` is [miniforge3](https://github.com/conda-forge/miniforge?tab=readme-ov-file#requirements-and-installers):

```bash
conda create -n masknmf -c conda-forge python=3.12
pip install .
```

### Skip the cloning step

If your environment is already set up, you can skip the cloning step and install directly from a branch of the repository:

```bash
# with standard venvs 
$ pip install git+https://github.com/apasarkar/masknmf-toolbox.git@main
# or with UV
$ uv pip install git+https://github.com/apasarkar/masknmf-toolbox.git@main

Installed 1 package in 0.63ms
 - masknmf-toolbox==0.1.0 
 + masknmf-toolbox==0.1.0 
```

>>>>>>> 514115a3
## GPU Dependencies

The default installation of PyTorch will not have cuda enabled.
To get the cuda-enabled PyTorch installation

Find which Cuda version you're using (e.g. cuda_12.6)

```bash
nvcc --version
% or
nvidia-smi
```

Windows should have `nvcc` available in the command prompt if you have installed the CUDA toolkit.

If not, you can find it in the CUDA installation directory:

- Windows:`C:\Program Files\NVIDIA GPU Computing Toolkit\CUDA\v12.6\bin`
- Linux/Unix: `/usr/local/cuda/bin/nvcc`

```bash
$ nvcc --version
nvcc: NVIDIA (R) Cuda compiler driver
Copyright (c) 2005-2024 NVIDIA Corporation
Built on Thu_Sep_12_02:55:00_Pacific_Daylight_Time_2024
Cuda compilation tools, release 12.6, V12.6.77
Build cuda_12.6.r12.6/compiler.34841621_0
```

Install the version of PyTorch that matches your cuda and operating system [on the PyTorch Getting Started](https://pytorch.org/get-started/locally/).

## API
See the notebooks folder for demos on how to use the motion correction, compression, and demixing APIs.

## Data Formats
Support currently provided for 
- multipage .tiff files 
- hdf5 files. 

Support for other formats can be easily added by defining a data loader class that implements LazyDataLoader. 

## Paper

If you use this method, please cite the accompanying [paper](https://www.biorxiv.org/content/10.1101/2023.09.14.557777v1)

> _maskNMF: A denoise-sparsen-detect approach for extracting neural signals from dense imaging data_. (2023). A. Pasarkar\*, I. Kinsella, P. Zhou, M. Wu, D. Pan, J.L. Fan, Z. Wang, L. Abdeladim, D.S. Peterka, H. Adesnik, N. Ji, L. Paninski.<|MERGE_RESOLUTION|>--- conflicted
+++ resolved
@@ -31,38 +31,6 @@
 
 Virtual environments are outside the scope of this README, but in general we recommend:
 - [UV](https://docs.astral.sh/uv/) (strongly recommended, prepend `uv` to all `pip` commands)
-<<<<<<< HEAD
-- [venv](https://docs.python.org/3/library/venv.html#creating-virtual-environments)
-
-```bash
-pip install .
-```
-
-### miniforge3
-
-The only tested and supported flavor of `anaconda` is [miniforge3](https://github.com/conda-forge/miniforge?tab=readme-ov-file#requirements-and-installers):
-
-```bash
-conda create -n masknmf -c conda-forge python=3.12
-pip install .
-```
-
-### Skip the cloning step
-
-If your environment is already set up, you can skip the cloning step and install directly from a branch of the repository:
-
-```bash
-# with standard venvs 
-$ pip install git+https://github.com/apasarkar/masknmf-toolbox.git@main
-# or with UV
-$ uv pip install git+https://github.com/apasarkar/masknmf-toolbox.git@main
-
-Installed 1 package in 0.63ms
- - masknmf-toolbox==0.1.0 (from file:///home/flynn/repos/work/masknmf-toolbox)
- + masknmf-toolbox==0.1.0 (from git+https://github.com/apasarkar/masknmf-toolbox.git@62d3dddfc6e8a024c3ae6284659c871e951ee6c1)
-```
-
-=======
 ```bash
 uv pip install .
 ```
@@ -95,7 +63,6 @@
  + masknmf-toolbox==0.1.0 
 ```
 
->>>>>>> 514115a3
 ## GPU Dependencies
 
 The default installation of PyTorch will not have cuda enabled.
