--- conflicted
+++ resolved
@@ -21,10 +21,7 @@
     "h5py",
     "scikit-image",
     "cvxpy>=1.6.5",
-<<<<<<< HEAD
-=======
 
->>>>>>> 38cc9762
     "ipykernel",
     "future",
     "line-profiler",
