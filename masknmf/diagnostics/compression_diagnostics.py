--- conflicted
+++ resolved
@@ -241,10 +241,9 @@
 
 
 
-<<<<<<< HEAD
-
-=======
->>>>>>> ad2890ef
+
+
+
 def pmd_autocovariance_diagnostics(raw_movie: Union[masknmf.ArrayLike, masknmf.LazyFrameLoader],
                                    pmd_movie: PMDArray,
                                    batch_size: int = 200,
